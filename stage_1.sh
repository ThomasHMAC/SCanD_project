<<<<<<< HEAD
#!/bin/bash

#stage1 (mriqc, fmriprep_fit, qsiprep):
# Ask the user whether to run only functional codes
read -p "Do you want to only run functional pipelines? (yes/no): " RUN_FUNCTIONAL_ONLY

if [ "$RUN_FUNCTIONAL_ONLY" = "yes" ] || [ "$RUN_FUNCTIONAL_ONLY" = "y" ]; then
    # Run only mriqc and fmriprep_anat
    echo "Running only functional codes: mriqc and fmriprep_anat"

    ## mriqc
    ## calculate the length of the array-job given
    SUB_SIZE=4
    N_SUBJECTS=$(( $( wc -l ./data/local/bids/participants.tsv | cut -f1 -d' ' ) - 1 ))
    array_job_length=$(echo "$N_SUBJECTS/${SUB_SIZE}" | bc)
    echo "number of array is: ${array_job_length}"

    ## submit the array job to the queue
    sbatch --array=0-${array_job_length} ./code/01_mriqc_scinet.sh

    ## fmriprep_fit
    ## figuring out appropriate array-job size
    SUB_SIZE=1
    N_SUBJECTS=$(( $( wc -l ./data/local/bids/participants.tsv | cut -f1 -d' ' ) - 1 ))
    array_job_length=$(echo "$N_SUBJECTS/${SUB_SIZE}" | bc)
    echo "number of array is: ${array_job_length}"

    ## submit the array job to the queue
    sbatch --array=0-${array_job_length} code/01_fmriprep_fit_scinet.sh
else
    # Run all three codes: mriqc, fmriprep_anat, and qsiprep
    echo "Running all codes: mriqc, fmriprep_anat, and qsiprep"

    ## mriqc
    ## calculate the length of the array-job given
    SUB_SIZE=4
    N_SUBJECTS=$(( $( wc -l ./data/local/bids/participants.tsv | cut -f1 -d' ' ) - 1 ))
    array_job_length=$(echo "$N_SUBJECTS/${SUB_SIZE}" | bc)
    echo "number of array is: ${array_job_length}"

    ## submit the array job to the queue
    sbatch --array=0-${array_job_length} ./code/01_mriqc_scinet.sh

    ## fmriprep_fit
    ## figuring out appropriate array-job size
    SUB_SIZE=1
    N_SUBJECTS=$(( $( wc -l ./data/local/bids/participants.tsv | cut -f1 -d' ' ) - 1 ))
    array_job_length=$(echo "$N_SUBJECTS/${SUB_SIZE}" | bc)
    echo "number of array is: ${array_job_length}"

    ## submit the array job to the queue
    sbatch --array=0-${array_job_length} code/01_fmriprep_fit_scinet.sh

    ## qsiprep
    ## figuring out appropriate array-job size
    SUB_SIZE=2 # for func the sub size is moving to 1 participant because there are two runs and 8 tasks per run..
    N_SUBJECTS=$(( $( wc -l ./data/local/bids/participants.tsv | cut -f1 -d' ' ) - 1 ))
    array_job_length=$(echo "$N_SUBJECTS/${SUB_SIZE}" | bc)
    echo "number of array is: ${array_job_length}"

    ## submit the array job to the queue
    sbatch --array=0-${array_job_length} ./code/01_qsiprep_scinet.sh
fi
=======
## stage 1 (mriqc, fmriprep_anat, qsiprep):


##mriqc
## calculate the length of the array-job given
SUB_SIZE=4
N_SUBJECTS=$(( $( wc -l ./data/local/bids/participants.tsv | cut -f1 -d' ' ) - 1 ))
array_job_length=$(echo "$N_SUBJECTS/${SUB_SIZE}" | bc)
echo "number of array is: ${array_job_length}"

## submit the array job to the queue
sbatch --array=0-${array_job_length} ./code/01_mriqc_scinet.sh


##fmriprep_fit
## note this set-up avoids fmriprep failing due to weird conflicts while writing to fsaverage foler
# mkdir -p ./data/local/derivatives/fmriprep/23.2.3/sourcedata/freesurfer
# rsync -av /project/a/arisvoin/edickie/fsaverage ./data/local/derivatives/fmriprep/23.2.3/sourcedata/freesurfer/
SUB_SIZE=1
N_SUBJECTS=$(( $( wc -l ./data/local/bids/participants.tsv | cut -f1 -d' ' ) - 1 ))
array_job_length=$(echo "$N_SUBJECTS/${SUB_SIZE}" | bc)
echo "number of array is: ${array_job_length}"

## submit the array job to the queue
sbatch --array=0-${array_job_length} code/01_fmriprep_fit_scinet.sh

## submitting freesurfer longitudinal
SUB_SIZE=1
N_SUBJECTS=$(( $( wc -l ./data/local/bids/participants.tsv | cut -f1 -d' ' ) - 1 ))
array_job_length=$(echo "$N_SUBJECTS/${SUB_SIZE}" | bc)
echo "number of array is: ${array_job_length}"

## submit the array job to the queue
sbatch --array=0-${array_job_length} code/01_freesurfer_long_scinet.sh


#qsiprep
## figuring out appropriate array-job size
SUB_SIZE=2 # for func the sub size is moving to 1 participant because there are two runs and 8 tasks per run..
N_SUBJECTS=$(( $( wc -l ./data/local/bids/participants.tsv | cut -f1 -d' ' ) - 1 ))
array_job_length=$(echo "$N_SUBJECTS/${SUB_SIZE}" | bc)
echo "number of array is: ${array_job_length}"

## submit the array job to the queue
sbatch --array=0-${array_job_length} ./code/01_qsiprep_scinet.sh
>>>>>>> ca23023e
<|MERGE_RESOLUTION|>--- conflicted
+++ resolved
@@ -1,4 +1,3 @@
-<<<<<<< HEAD
 #!/bin/bash
 
 #stage1 (mriqc, fmriprep_fit, qsiprep):
@@ -61,51 +60,4 @@
 
     ## submit the array job to the queue
     sbatch --array=0-${array_job_length} ./code/01_qsiprep_scinet.sh
-fi
-=======
-## stage 1 (mriqc, fmriprep_anat, qsiprep):
-
-
-##mriqc
-## calculate the length of the array-job given
-SUB_SIZE=4
-N_SUBJECTS=$(( $( wc -l ./data/local/bids/participants.tsv | cut -f1 -d' ' ) - 1 ))
-array_job_length=$(echo "$N_SUBJECTS/${SUB_SIZE}" | bc)
-echo "number of array is: ${array_job_length}"
-
-## submit the array job to the queue
-sbatch --array=0-${array_job_length} ./code/01_mriqc_scinet.sh
-
-
-##fmriprep_fit
-## note this set-up avoids fmriprep failing due to weird conflicts while writing to fsaverage foler
-# mkdir -p ./data/local/derivatives/fmriprep/23.2.3/sourcedata/freesurfer
-# rsync -av /project/a/arisvoin/edickie/fsaverage ./data/local/derivatives/fmriprep/23.2.3/sourcedata/freesurfer/
-SUB_SIZE=1
-N_SUBJECTS=$(( $( wc -l ./data/local/bids/participants.tsv | cut -f1 -d' ' ) - 1 ))
-array_job_length=$(echo "$N_SUBJECTS/${SUB_SIZE}" | bc)
-echo "number of array is: ${array_job_length}"
-
-## submit the array job to the queue
-sbatch --array=0-${array_job_length} code/01_fmriprep_fit_scinet.sh
-
-## submitting freesurfer longitudinal
-SUB_SIZE=1
-N_SUBJECTS=$(( $( wc -l ./data/local/bids/participants.tsv | cut -f1 -d' ' ) - 1 ))
-array_job_length=$(echo "$N_SUBJECTS/${SUB_SIZE}" | bc)
-echo "number of array is: ${array_job_length}"
-
-## submit the array job to the queue
-sbatch --array=0-${array_job_length} code/01_freesurfer_long_scinet.sh
-
-
-#qsiprep
-## figuring out appropriate array-job size
-SUB_SIZE=2 # for func the sub size is moving to 1 participant because there are two runs and 8 tasks per run..
-N_SUBJECTS=$(( $( wc -l ./data/local/bids/participants.tsv | cut -f1 -d' ' ) - 1 ))
-array_job_length=$(echo "$N_SUBJECTS/${SUB_SIZE}" | bc)
-echo "number of array is: ${array_job_length}"
-
-## submit the array job to the queue
-sbatch --array=0-${array_job_length} ./code/01_qsiprep_scinet.sh
->>>>>>> ca23023e
+fi