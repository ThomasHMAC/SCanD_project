#!/bin/bash
#SBATCH --job-name=qsirecon2
#SBATCH --output=logs/%x_%j.out 
#SBATCH --nodes=1
#SBATCH --cpus-per-task=40
#SBATCH --time=01:00:00


SUB_SIZE=1 ## number of subjects to run is 1 because there are multiple tasks/run that will run in parallel 
CORES=40
export THREADS_PER_COMMAND=2

####----### the next bit only works IF this script is submitted from the $BASEDIR/$OPENNEURO_DS folder...

## set the second environment variable to get the base directory
BASEDIR=${SLURM_SUBMIT_DIR}

## set up a trap that will clear the ramdisk if it is not cleared
function cleanup_ramdisk {
    echo -n "Cleaning up ramdisk directory /$SLURM_TMPDIR/ on "
    date
    rm -rf /$SLURM_TMPDIR
    echo -n "done at "
    date
}

#trap the termination signal, and call the function 'trap_term' when
# that happens, so results may be saved.
trap "cleanup_ramdisk" TERM

# input is BIDS_DIR this is where the data downloaded from openneuro went
export BIDS_DIR=${BASEDIR}/data/local/bids

## these folders envs need to be set up for this script to run properly 
## see notebooks/00_setting_up_envs.md for the set up instructions
export QSIPREP_HOME=${BASEDIR}/templates
export ENIGMA_CONTAINER=${BASEDIR}/containers/tbss_2023-10-10.simg

## setting up the output folders
export OUTPUT_DIR=${BASEDIR}/data/local  # use if version of fmriprep >=20.2
export QSIPREP_DIR=${BASEDIR}/data/local/derivatives/qsiprep/0.21.4 # use if version of fmriprep <=20.1

# export LOCAL_FREESURFER_DIR=${SCRATCH}/${STUDY}/data/derived/freesurfer-6.0.1
export WORK_DIR=${BBUFFER}/SCanD/qsiprep
export LOGS_DIR=${BASEDIR}/logs
mkdir -vp ${OUTPUT_DIR} ${WORK_DIR} # ${LOCAL_FREESURFER_DIR}

bigger_bit=`echo "($SLURM_ARRAY_TASK_ID + 1) * ${SUB_SIZE}" | bc`

N_SUBJECTS=$(( $( wc -l ${BIDS_DIR}/participants.tsv | cut -f1 -d' ' ) - 1 ))
array_job_length=$(echo "$N_SUBJECTS/${SUB_SIZE}" | bc)
Tail=$((N_SUBJECTS-(array_job_length*SUB_SIZE)))

if [ "$SLURM_ARRAY_TASK_ID" -eq "$array_job_length" ]; then
    SUBJECTS=`sed -n -E "s/sub-(\S*)\>.*/\1/gp" ${BIDS_DIR}/participants.tsv  | head -n ${N_SUBJECTS} | tail -n ${Tail}`
else
    SUBJECTS=`sed -n -E "s/sub-(\S*)\>.*/\1/gp" ${BIDS_DIR}/participants.tsv | head -n ${bigger_bit} | tail -n ${SUB_SIZE}`
fi

## set singularity environment variables that will point to the freesurfer license and the templateflow bits
# Make sure FS_LICENSE is defined in the container.

export fs_license=${BASEDIR}/templates/.freesurfer.txt

    
# Get list of sessions for the subject
SESSIONS=$(ls -d ${BIDS_DIR}/sub-${SUBJECTS}/ses-*/)

# Check if there are any sessions for the subject
if [ -z "$SESSIONS" ]; then

 filename=$(ls -1 ${OUTPUT_DIR}/qsirecon-FSL/sub-${SUBJECTS}/dwi/*.nii.gz | head -n 1)

        if [[ $filename =~ (acq-.+?)_space ]]; then
            acquisition="${BASH_REMATCH[1]}"
        else
            acquisition=""
        fi

        if [[ $filename =~ run-(\d+)_space ]]; then
            run="run-${BASH_REMATCH[1]}"
        else
            run=""
        fi

    # Run the code without session
    if [ -z "$acquisition" ]; then
        if [ -z "$run" ]; then 
            QSIRECON_OUT=${OUTPUT_DIR}/qsirecon-FSL/sub-${SUBJECTS}/dwi/sub-${SUBJECTS}_space-T1w_desc-preproc
            DTIFIT_OUT=${OUTPUT_DIR}/dtifit/sub-${SUBJECTS}/dwi/sub-${SUBJECTS}_space-T1w_desc-preproc
        else
            QSIRECON_OUT=${OUTPUT_DIR}/qsirecon-FSL/sub-${SUBJECTS}/dwi/sub-${SUBJECTS}_${run}_space-T1w_desc-preproc
            DTIFIT_OUT=${OUTPUT_DIR}/dtifit/sub-${SUBJECTS}/dwi/sub-${SUBJECTS}_${run}_space-T1w_desc-preproc
        fi
    else
            QSIRECON_OUT=${OUTPUT_DIR}/qsirecon-FSL/sub-${SUBJECTS}/dwi/sub-${SUBJECTS}_${acquisition}_space-T1w_desc-preproc
            DTIFIT_OUT=${OUTPUT_DIR}/dtifit/sub-${SUBJECTS}/dwi/sub-${SUBJECTS}_${acquisition}_space-T1w_desc-preproc
    fi


    DTIFIT_dir=$(dirname ${DTIFIT_OUT})
    DTIFIT_name=$(basename ${DTIFIT_OUT})

    mkdir -p $DTIFIT_dir

    singularity exec \
      -B ${QSIRECON_OUT}_dwi.nii.gz \
      -B ${QSIRECON_OUT}_mask.nii.gz \
      -B ${QSIRECON_OUT}_dwi.bvec \
      -B ${QSIRECON_OUT}_dwi.bval \
      -B ${DTIFIT_dir}:/out \
      ${ENIGMA_CONTAINER} \
      dtifit -k ${QSIRECON_OUT}_dwi.nii.gz \
      -m ${QSIRECON_OUT}_mask.nii.gz \
      -r ${QSIRECON_OUT}_dwi.bvec \
      -b ${QSIRECON_OUT}_dwi.bval \
      --save_tensor --sse \
      -o ${DTIFIT_dir}/$DTIFIT_name

    ENIGMA_DTI_OUT=${BASEDIR}/data/local/enigmaDTI

    mkdir -p ${ENIGMA_DTI_OUT}

    singularity run \
      -B ${ENIGMA_DTI_OUT}:/enigma_dir \
      -B ${DTIFIT_dir}:/dtifit_dir \
      ${ENIGMA_CONTAINER} \
      --calc-all --debug \
      /enigma_dir/sub-${SUBJECTS} \
      /dtifit_dir/${DTIFIT_name}_FA.nii.gz

    exitcode=$?

    # Output results to a table
   for subject in $SUBJECTS; do
       if [ $exitcode -eq 0 ]; then
           echo "sub-$subject   ${SLURM_ARRAY_TASK_ID}    0" \
               >> ${LOGS_DIR}/${SLURM_JOB_NAME}.${SLURM_ARRAY_JOB_ID}.tsv
       else
           echo "sub-$subject   ${SLURM_ARRAY_TASK_ID}    qsirecon failed" \
               >> ${LOGS_DIR}/${SLURM_JOB_NAME}.${SLURM_ARRAY_JOB_ID}.tsv
       fi
   done


else

    for session in $SESSIONS; do
        session_name=$(basename $session)
        filename=$(ls -1 ${OUTPUT_DIR}/qsirecon-FSL/sub-${SUBJECTS}/${session_name}/dwi/*.nii.gz | head -n 1)

        if [[ $filename =~ (acq-.+?)_space ]]; then
            acquisition="${BASH_REMATCH[1]}"
        else
            acquisition=""
        fi

        if [[ $filename =~ run-(\d+)_space ]]; then
            run="run-${BASH_REMATCH[1]}"
        else
            run=""
        fi

        if [ -z "$acquisition" ]; then
            if [ -z "$run" ]; then
                QSIRECON_OUT=${OUTPUT_DIR}/qsirecon-FSL/sub-${SUBJECTS}/${session_name}/dwi/sub-${SUBJECTS}_${session_name}_space-T1w_desc-preproc
                DTIFIT_OUT=${OUTPUT_DIR}/dtifit/sub-${SUBJECTS}/${session_name}/dwi/sub-${SUBJECTS}_${session_name}_space-T1w_desc-preproc
            else
                QSIRECON_OUT=${OUTPUT_DIR}/qsirecon-FSL/sub-${SUBJECTS}/${session_name}/dwi/sub-${SUBJECTS}_${session_name}_${run}_space-T1w_desc-preproc
                DTIFIT_OUT=${OUTPUT_DIR}/dtifit/sub-${SUBJECTS}/${session_name}/dwi/sub-${SUBJECTS}_${session_name}_${run}_space-T1w_desc-preproc
            fi
        else
                QSIRECON_OUT=${OUTPUT_DIR}/qsirecon-FSL/sub-${SUBJECTS}/${session_name}/dwi/sub-${SUBJECTS}_${session_name}_${acquisition}_space-T1w_desc-preproc
<<<<<<< HEAD
                DTIFIT_OUT=${OUTPUT_DIR}/dtifit/sub-${SUBJECTS}/${session_name}/dwi/sub-${SUBJECTS}_${session_name}_${acquisition}_space-T1w_desc-preproc   
=======
                DTIFIT_OUT=${OUTPUT_DIR}/dtifit/sub-${SUBJECTS}/${session_name}/dwi/sub-${SUBJECTS}_${session_name}_${acquisition}_space-T1w_desc-preproc  
>>>>>>> a2e1d9b5
        fi

    

        DTIFIT_dir=$(dirname ${DTIFIT_OUT})
        DTIFIT_name=$(basename ${DTIFIT_OUT})

        mkdir -p $DTIFIT_dir

        singularity exec \
          -B ${QSIRECON_OUT}_dwi.nii.gz \
          -B ${QSIRECON_OUT}_mask.nii.gz \
          -B ${QSIRECON_OUT}_dwi.bvec \
          -B ${QSIRECON_OUT}_dwi.bval \
          -B ${DTIFIT_dir}:/out \
          ${ENIGMA_CONTAINER} \
          dtifit -k ${QSIRECON_OUT}_dwi.nii.gz \
          -m ${QSIRECON_OUT}_mask.nii.gz \
          -r ${QSIRECON_OUT}_dwi.bvec \
          -b ${QSIRECON_OUT}_dwi.bval \
          --save_tensor --sse \
          -o ${DTIFIT_dir}/$DTIFIT_name

        ENIGMA_DTI_OUT=${BASEDIR}/data/local/enigmaDTI

        mkdir -p ${ENIGMA_DTI_OUT}

        singularity run \
          -B ${ENIGMA_DTI_OUT}:/enigma_dir \
          -B ${DTIFIT_dir}:/dtifit_dir \
          ${ENIGMA_CONTAINER} \
          --calc-all --debug \
          /enigma_dir/sub-${SUBJECTS}_${session_name} \
          /dtifit_dir/${DTIFIT_name}_FA.nii.gz

        exitcode=$?

        # Output results to a table
       for subject in $SUBJECTS; do
           if [ $exitcode -eq 0 ]; then
               echo "sub-$subject   ${SLURM_ARRAY_TASK_ID}    0" \
                   >> ${LOGS_DIR}/${SLURM_JOB_NAME}.${SLURM_ARRAY_JOB_ID}.tsv
           else
               echo "sub-$subject   ${SLURM_ARRAY_TASK_ID}    qsirecon failed" \
                   >> ${LOGS_DIR}/${SLURM_JOB_NAME}.${SLURM_ARRAY_JOB_ID}.tsv
           fi
       done

    done
   
fi<|MERGE_RESOLUTION|>--- conflicted
+++ resolved
@@ -171,11 +171,7 @@
             fi
         else
                 QSIRECON_OUT=${OUTPUT_DIR}/qsirecon-FSL/sub-${SUBJECTS}/${session_name}/dwi/sub-${SUBJECTS}_${session_name}_${acquisition}_space-T1w_desc-preproc
-<<<<<<< HEAD
                 DTIFIT_OUT=${OUTPUT_DIR}/dtifit/sub-${SUBJECTS}/${session_name}/dwi/sub-${SUBJECTS}_${session_name}_${acquisition}_space-T1w_desc-preproc   
-=======
-                DTIFIT_OUT=${OUTPUT_DIR}/dtifit/sub-${SUBJECTS}/${session_name}/dwi/sub-${SUBJECTS}_${session_name}_${acquisition}_space-T1w_desc-preproc  
->>>>>>> a2e1d9b5
         fi
 
     
