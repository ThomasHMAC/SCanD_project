--- conflicted
+++ resolved
@@ -3,13 +3,17 @@
 
 ## copying the fmriprep QA files and figures plus logs and metadata to 
 
-echo "copying over the fmriprep metadata and qc images"
-
 SCRIPT_DIR=$( cd -- "$( dirname -- "${BASH_SOURCE[0]}" )" &> /dev/null && pwd )
 PROJECT_DIR=$(dirname "${SCRIPT_DIR}")
 
-FMRIPREP_SHARE_DIR=${PROJECT_DIR}/data/share/fmriprep
-FMRIPREP_LOCAL_DIR=${PROJECT_DIR}/data/local/fmriprep
+FMRIPREP_SHARE_DIR=${PROJECT_DIR}/data/share/fmriprep/23.2.3
+FMRIPREP_LOCAL_DIR=${PROJECT_DIR}/data/local/derivatives/fmriprep/23.2.3
+
+if [ -d "$FMRIPREP_LOCAL_DIR" ]; 
+then
+  
+  echo "Copying FMRIPREP metatdata and QC images"
+
 
 mkdir -p ${FMRIPREP_SHARE_DIR}
 
@@ -24,12 +28,22 @@
  rsync -a ${FMRIPREP_LOCAL_DIR}/${subject}/figures ${FMRIPREP_SHARE_DIR}/${subject}/
 done
 
+else
+
+    echo "FMRIPREP outputs not found."
+
+fi
+
+
+
+## copy over the qsiprep json files (for https://www.nipreps.org/dmriprep-viewer/#/)
+QSIPREP_SHARE_DIR=${PROJECT_DIR}/data/share/qsiprep
+QSIPREP_LOCAL_DIR=${PROJECT_DIR}/data/local/derivatives/qsiprep/0.21.4/qsiprep
+
+if [ -d "$QSIPREP_LOCAL_DIR" ]; 
+then
 
 echo "copying over the qsiprep metadata and qc images"
-## copy over the qsiprep json files (for https://www.nipreps.org/dmriprep-viewer/#/)
-QSIPREP_SHARE_DIR=${PROJECT_DIR}/data/share/qsiprep
-QSIPREP_LOCAL_DIR=${PROJECT_DIR}/data/local/qsiprep
-
 rsync -a --include "*/" --include="*.json" --exclude="*" ${QSIPREP_LOCAL_DIR} ${QSIPREP_SHARE_DIR}
 
 ## copy over the qsiprep html files
@@ -40,10 +54,14 @@
  rsync -a ${QSIPREP_LOCAL_DIR}/${subject}/figures ${QSIPREP_SHARE_DIR}/${subject}/
 done
 
+else
+
+    echo "QSIPREP (DWI) outputs not found"
+
+fi
+
 
 ## run the mriqc group step and copy over all outputs
-<<<<<<< HEAD
-=======
 MRIQC_SHARE_DIR=${PROJECT_DIR}/data/share/mriqc/24.0.0
 MRIQC_LOCAL_DIR=${PROJECT_DIR}/data/local/derivatives/mriqc/24.0.0
 export WORK_DIR=${BBUFFER}/SCanD/mriqc
@@ -51,35 +69,29 @@
 if [ -d "$MRIQC_LOCAL_DIR" ]; 
 then
 
->>>>>>> 1b65a572
 echo "running mriqc group and copying files"
 singularity run --cleanenv \
     -B ${PROJECT_DIR}/templates:/home/mriqc --home /home/mriqc \
     -B ${PROJECT_DIR}/data/local/bids:/bids \
-<<<<<<< HEAD
-    -B ${PROJECT_DIR}/data/local/mriqc:/derived \
-    ${PROJECT_DIR}/containers/mriqc-22.0.6.simg \
-    /bids /derived group 
-=======
     -B ${MRIQC_LOCAL_DIR}:/derived \
     -B ${WORK_DIR}:/work \
     ${PROJECT_DIR}/containers/mriqc-24.0.0.simg \
     /bids /derived group \
     -w /work  
->>>>>>> 1b65a572
 
-mkdir ${PROJECT_DIR}/data/share/mriqc
-rsync -a ${PROJECT_DIR}/data/local/mriqc/dataset_description.json ${PROJECT_DIR}/data/share/mriqc/
-rsync -a ${PROJECT_DIR}/data/local/mriqc/group*.tsv ${PROJECT_DIR}/data/share/mriqc/
+mkdir -p ${MRIQC_SHARE_DIR}
+rsync -a ${MRIQC_LOCAL_DIR}/dataset_description.json ${MRIQC_SHARE_DIR}/
+rsync -a ${MRIQC_LOCAL_DIR}/group*.tsv ${MRIQC_SHARE_DIR}/
 
-<<<<<<< HEAD
-=======
+else
+
+    echo "No MRIQC outputs found."
+
 fi
 
 
 if [ -d "${PROJECT_DIR}/data/local/derivatives/xcp_d/0.7.3" ]; 
 then
->>>>>>> 1b65a572
 
 echo "copying over the xcp_d folder"
 
@@ -88,17 +100,15 @@
 
 
 ## copy over the xcp  folder (all data)
-<<<<<<< HEAD
-rsync -a ${PROJECT_DIR}/data/local/xcp_d  ${PROJECT_DIR}/data/share
-=======
 rsync -a ${PROJECT_DIR}/data/local/derivatives/xcp_d  ${PROJECT_DIR}/data/share
 
 else
     echo "No XCP_D outputs found."
 fi
 
->>>>>>> 1b65a572
 
+if [ -d "${PROJECT_DIR}/data/local/ciftify" ]; 
+then
 
 ## also run ciftify group step
 echo "copying over the ciftify qc images"
@@ -106,44 +116,59 @@
 ## copy over the ciftify QC outputs
 rsync -a ${PROJECT_DIR}/data/local/ciftify/qc_recon_all  ${PROJECT_DIR}/data/share/ciftify/
 
+else
+
+    echo "No ciftify outputs found."
+
+fi
+
 
 
 ## copy over the Enigma_extract outputs
+if [ -d "${PROJECT_DIR}/data/local/ENIGMA_extract" ]; 
+then
 echo "copying over the ENIGMA extracted cortical and subcortical files"
 rsync -a ${PROJECT_DIR}/data/local/ENIGMA_extract ${PROJECT_DIR}/data/share/
+fi
 
 ## copy over the parcellated_ciftify files
+if [ -d "${PROJECT_DIR}/data/local/parcellated_ciftify" ]; 
+then
 echo "copying over the parcellated_ciftify files"
 rsync -a ${PROJECT_DIR}/data/local/parcellated_ciftify ${PROJECT_DIR}/data/share/
-
+fi
 
 ## copy over the enigmaDTI files
+if [ -d "${PROJECT_DIR}/data/local/enigmaDTI" ]; 
+then
 echo "copying over the enigmaDTI files"
 mkdir ${PROJECT_DIR}/data/share/enigmaDTI
 rsync -a ${PROJECT_DIR}/data/local/enigmaDTI/group*  ${PROJECT_DIR}/data/share/enigmaDTI
 rsync -a ${PROJECT_DIR}/data/local/enigmaDTI/*.html  ${PROJECT_DIR}/data/share/enigmaDTI
 
 rsync -a --include "*/" --include "*.png" --exclude "*" ${PROJECT_DIR}/data/local/enigmaDTI/ ${PROJECT_DIR}/data/share/enigmaDTI
+fi
 
 
-<<<<<<< HEAD
-=======
 
 AMICO_LOCAL_DIR=${PROJECT_DIR}/data/local/derivatives/qsiprep/0.21.4/amico_noddi
 AMICO_SHARE_DIR=${PROJECT_DIR}/data/local/amico_noddi
 
 if [ -d "${AMICO_LOCAL_DIR}" ]; 
 then
->>>>>>> 1b65a572
 echo "copying over the amico noddi metadata and qc images"
-AMICO_SHARE_DIR=${PROJECT_DIR}/data/share/amico
-AMICO_LOCAL_DIR=${PROJECT_DIR}/data/local/amico_noddi
 
 ## copy over the amico noddi html files
 subjects=`cd ${AMICO_LOCAL_DIR}/qsirecon-NODDI; ls -1d sub-* | grep -v html`
 mkdir ${AMICO_SHARE_DIR}
-cp ${AMICO_LOCAL_DIR}/qsirecon/*html ${AMICO_SHARE_DIR}/
+cp ${AMICO_LOCAL_DIR}/qsirecon-NODDI/*html ${AMICO_SHARE_DIR}/
 for subject in ${subjects}; do
  mkdir -p ${AMICO_SHARE_DIR}/${subject}/figures
- rsync -a ${AMICO_LOCAL_DIR}/qsirecon/${subject}/figures ${AMICO_SHARE_DIR}/${subject}/
-done+ rsync -a ${AMICO_LOCAL_DIR}/qsirecon-NODDI/${subject}/figures ${AMICO_SHARE_DIR}/${subject}/
+done
+
+else
+
+echo "No NODDI outputs found."
+
+fi